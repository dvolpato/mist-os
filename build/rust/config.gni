# Copyright 2024 Mist Tecnologia LTDA. All rights reserved.
# Copyright 2018 The Fuchsia Authors. All rights reserved.
# Use of this source code is governed by a BSD-style license that can be
# found in the LICENSE file.

import("//build/config/clang/clang.gni")
import("//build/config/compiler.gni")
import("//build/config/sysroot.gni")
import("//build/fidl/toolchain.gni")

default_rustc_prefix = "//prebuilt/third_party/rust/${host_platform}"

_version_file_dir =
    get_label_info("//build/rust:rust_toolchain_version", "target_out_dir")
rustc_version_file = "$_version_file_dir/rustc_version_file"

declare_args() {
  # Sets a custom base directory for `rustc` and `cargo`.
  # This can be used to test custom Rust toolchains.
  rustc_prefix = default_rustc_prefix
}

if (rustc_prefix == default_rustc_prefix) {
  _rustc_version = read_file(
          "//prebuilt/third_party/rust/${host_platform}/.versions/rust.cipd_version",
          "json")
  default_rustc_version_string = _rustc_version.instance_id
} else {
  default_rustc_version_string = ""
}

declare_args() {
  # This is a string identifying the particular toolchain version in use.  Its
  # only purpose is to be unique enough that it changes when switching to a new
  # toolchain, so that recompilations with the new compiler can be triggered.
  #
  # When using the prebuilt, this is ignored and the CIPD instance ID of the
  # prebuilt is used.
  rustc_version_string = default_rustc_version_string

  # Human-readable identifier for the toolchain version.
  #
  # TODO(tmandry): Make this the same repo/revision info from `rustc --version`.
  # e.g., clang_version_description = read_file("$_rustc_lib_dir/VERSION")
  rustc_version_description = ""

  # Sets the default LTO type for rustc builds.
  rust_lto = ""

  # Sets the maximum lint level.
  # "deny" will make all warnings into errors, "warn" preserves them as warnings, and "allow" will
  # ignore warnings.
  rust_cap_lints = "deny"

  # Set the lint level for all clippy lints to "warn".
  # Note: setting lint levels in source takes precedence over this.
  clippy_warn_all = false

  # Force the lint level for all clippy lints to "warn".
  # Note: this overrides both source attributes and our default lint levels, and
  # should only be used to collect stats about clippy lints in our source tree.
  clippy_force_warn_all = false

  # Makes clippy targets fail to build when any "deny" lints are found
  clippy_cause_failure = true

  # Turns rust targets into a group with both the normal target and clippy target. This
  # causes clippy targets to get included in the build. This gets enabled by default with
  # `fx set`, but is defaulted off in GN so it won't be on in infra.
  include_clippy = false
}

if (rustc_prefix == default_rustc_prefix &&
    rustc_version_string != default_rustc_version_string) {
  # You almost never want to set this when using a prebuilt, it could result in
  # failing to rebuild when the prebuilt updates.
  print(
      "WARNING: Using prebuilt toolchain, but rustc_version_string is set! Toolchain updates won't be detected.")
}

# rustc_prefix rebased to root_build_dir, useful in string expansions that go
# into command arguments.
rebased_rustc_prefix = rebase_path(rustc_prefix, root_build_dir)

# Similar to above, but the toolchain is one copied to the output directory for
# host tests. Test targets that use this sysroot must depend on
# //build/rust:prebuilt_toolchain_host_test_data
out_rustc_prefix = rebase_path("$root_out_dir/rust-sysroot/bin", root_build_dir)

if (is_fuchsia) {
  rust_panic = "abort"
} else {
  # Always use panic=unwind on host, or proc macros won't work.
  rust_panic = "unwind"
}

write_file(rustc_version_file, rustc_version_string)

assert(current_os == "mac" || current_os == "linux" ||
           current_os == "fuchsia" || current_os == "mistos" ||
           (current_os == "unknown" && current_cpu == "wasm32") ||
           current_os == "win",
       "current_os was neither mac, linux, unknown, nor fuchsia")
assert(current_cpu == "x64" || current_cpu == "arm64" ||
       current_cpu == "wasm32" || current_cpu == "riscv64")
if (current_os == "mac") {
  _suffix = "apple-darwin"
} else if (current_os == "linux") {
  _suffix = "unknown-linux-gnu"
} else if (current_os == "win") {
  _suffix = "windows-msvc"
} else if (current_os == "fuchsia") {
<<<<<<< HEAD
  _suffix = rust_toolchain_triple_suffix
} else if (current_os == "mistos") {
  _suffix = rust_toolchain_triple_suffix
=======
  _suffix = "unknown-fuchsia"
>>>>>>> c6e5cdf1
}
if (current_cpu == "x64") {
  rust_target = "x86_64-${_suffix}"
} else if (current_cpu == "arm64") {
  rust_target = "aarch64-${_suffix}"
} else if (current_cpu == "riscv64") {
  rust_target = "riscv64gc-${_suffix}"
} else if (current_cpu == "wasm32" && current_os == "unknown") {
  rust_target = "wasm32-unknown-unknown"
}<|MERGE_RESOLUTION|>--- conflicted
+++ resolved
@@ -87,7 +87,7 @@
 # //build/rust:prebuilt_toolchain_host_test_data
 out_rustc_prefix = rebase_path("$root_out_dir/rust-sysroot/bin", root_build_dir)
 
-if (is_fuchsia) {
+if (is_fuchsia || is_mistos) {
   rust_panic = "abort"
 } else {
   # Always use panic=unwind on host, or proc macros won't work.
@@ -110,13 +110,9 @@
 } else if (current_os == "win") {
   _suffix = "windows-msvc"
 } else if (current_os == "fuchsia") {
-<<<<<<< HEAD
-  _suffix = rust_toolchain_triple_suffix
+  _suffix = "unknown-fuchsia"
 } else if (current_os == "mistos") {
-  _suffix = rust_toolchain_triple_suffix
-=======
   _suffix = "unknown-fuchsia"
->>>>>>> c6e5cdf1
 }
 if (current_cpu == "x64") {
   rust_target = "x86_64-${_suffix}"
