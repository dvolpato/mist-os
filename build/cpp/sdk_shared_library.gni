# Copyright 2018 The Fuchsia Authors. All rights reserved.
# Use of this source code is governed by a BSD-style license that can be
# found in the LICENSE file.

import("//build/config/fuchsia/target_api_level.gni")
import("//build/cpp/verify_pragma_once.gni")
import("//build/cpp/verify_public_headers.gni")
import("//build/cpp/verify_public_symbols.gni")
import("//build/cpp/verify_runtime_deps.gni")
import("//build/sdk/plasa/config.gni")
import("//build/sdk/plasa/plasa_fragment_cc.gni")
import("//build/sdk/sdk_atom.gni")
import("//build/sdk/sdk_atom_alias.gni")

# A shared library that can be exported to an SDK in binary form.
#
# Parameters
#
#   category (required)
#     Publication level of the library in SDKs.
#     See //build/sdk/sdk_atom.gni.
#
#   sdk_area (optional)
#     [string] The API area responsible for maintaining this library.
#     See //build/sdk/sdk_atom.gni.
#
#   api (optional)
#     Path to the file representing the API of this library.
#     This file is used to ensure modifications to the library's API are
#     explicitly acknowledged. It is mandatory for publication categories of
#     "partner" or "public".
#     Defaults to "<SDK name>.api".
#
#   symbols_api (optional)
#     Path to the ifs file containing the public symbols of this library.
#     This file is used to ensure modifications to the library's ABI are
#     explicitly acknowledged. It is mandatory for publication categories of
#     "partner" or "public".
#
#   no_headers (optional)
#     Whether to include the library's headers in the SDK.
#     Defaults to false.
#
#   libcxx_linkage (optional)
#     Whether or how to link libc++. SDK shared libraries cannot link libc++.so
#     dynamically because libc++.so does not have a stable ABI. Can be either
#     "none" or "static".
#     Defaults to "none".
#
#   sdk_name (optional)
#     Name of the library in the SDK.
#     Defaults to the library's output name.
#
#   include_base (optional)
#     Path to the root directory for includes.
#     Defaults to "include".
#
#   runtime_deps (optional)
#     List of labels representing the library's runtime dependencies. This is
#     Note that these labels should represent SDK targets. See note below.
#
#   sdk_headers_for_internal_use (optional)
#     Out of the headers specified in `public` or `sources`, some headers are
#     part of the SDK but not meant for direct inclusion by users, i.e. they are
#     only transitively included by other public headers. They usually contain
#     implementation details. Re-specify those headers here.
#
#     When enumerating the platform surface area (PlaSA), these headers will
#     be excluded. See /build/sdk/plasa/plasa_fragment_cc.gni.
#
#     See https://fxbug.dev/42068255 for more details about this field.
#
# TECHNICAL NOTE ON 'runtime_deps':
#
# The `runtime_deps` parameter is used to list the sdk_shared_library()
# targets that this one depends on at runtime. Unfortunately, this cannot be
# computed directly by GN. To better understand why, consider the following
# example:
#
#     sdk_shared_library("foo") {
#       ...
#       deps = [ ":bar" ]
#     }
#
#     sdk_shared_library("bar") {
#       ...
#     }
#
# These definitions end up creating at least four GN targets:
#
#  - a 'foo' and 'bar' target, which are real shared_library() targets
#    used to build libfoo.so and libbar.so respectively.
#
#    and due to the 'deps' value, 'foo' will depend on 'bar'.
#
#  - a 'foo_sdk' and a 'bar_sdk' targets that generate an sdk_atom() wrapping
#    each library, i.e. the target responsible for creating a meta.json file
#    for each library, and used to generate exported SDKs.
#
#    'foo_sdk' depends on 'foo', and 'bar_sdk' depends on 'bar', as in:
#
#
#     foo <--- foo_sdk
#      |
#      v
#     bar <--- bar_sdk
#
#
# However, without "runtime_deps", 'foo_sdk' will _not_ depend on 'bar_sdk',
# which means that if an sdk_collection() target depends on 'foo_sdk', the
# atom for the 'bar_sdk' target will be ignored. The result is a "broken"
# exported dir that will not include a prebuilt for libbar.so, even though
# it is needed at runtime by libfoo.so.
#
# To fix this, set 'runtime_deps' to point to the SDK atom target for bar,
# as in:
#
#    sdk_shared_library("foo") {
#      ...
#      deps = [ ":bar" ]
#      runtime_deps = [ ":bar_sdk" ]
#    }
#
#    sdk_shared_library("bar") {
#      ...
#    }
#
# Which results in the following (correct) dependency graph:
#
#     foo <--- foo_sdk
#      |          |
#      |          |--- this dependency added through runtime_deps!
#      v          v
#     bar <--- bar_sdk
#

# The defaults for a sdk_shared_library should match that of a shared_library.
set_defaults("sdk_shared_library") {
  configs = default_shared_library_configs
}

template("sdk_shared_library") {
  assert(defined(invoker.category), "Must define an SDK category")

  output_name = target_name
  if (defined(invoker.output_name)) {
    output_name = invoker.output_name
  }

  if (defined(invoker.sdk_name)) {
    atom_name = invoker.sdk_name
  } else {
    atom_name = output_name
  }
  sdk_id = "sdk://pkg/${atom_name}"

  no_headers = defined(invoker.no_headers) && invoker.no_headers

  if ((invoker.category == "partner" || invoker.category == "public") &&
      !no_headers) {
    api_reference = "${atom_name}.api"
    if (defined(invoker.api)) {
      api_reference = invoker.api
    }
  }

  main_target_name = target_name
  metadata_target_name = "${target_name}_sdk_metadata"
  manifest_target_name = "${target_name}_sdk_manifest"
  verify_pragma_target_name = "${target_name}_sdk_pragma"
  sdk_target_name = "${target_name}_sdk"

  shared_library(main_target_name) {
    forward_variables_from(invoker,
                           "*",
                           [
                             "api",
                             "category",
                             "sdk_area",
                             "include_base",
                             "no_headers",
                             "sdk_headers_for_internal_use",
                             "runtime_deps",
                             "sdk_name",
                             "symbols_api",
                           ])

    if (defined(visibility)) {
      visibility += [ ":${manifest_target_name}" ]
    }

    if (!defined(libcxx_linkage)) {
      libcxx_linkage = "none"
    }
    assert(libcxx_linkage == "none" || libcxx_linkage == "static")

    # Prebuilt shared libraries are eligible for inclusion in the SDK. We do not
    # want to dynamically link against libc++.so because we let clients bring
    # their own toolchain, which might have a different C++ Standard Library or
    # a different C++ ABI entirely.
    if (!defined(configs)) {
      configs = []
    }
    if (libcxx_linkage == "static") {
<<<<<<< HEAD
      configs += [ "//build/config/mistos:static_cpp_standard_library" ]
    } else if (!is_internal) {
=======
      configs += [ "//build/config/fuchsia:static_cpp_standard_library" ]
    } else {
>>>>>>> 062d248f
      # Adding this linker flag keeps us honest about not committing to a
      # specific C++ ABI. If this flag is causing your library to not
      # compile, consider whether your library really ought to be in the SDK.
      # If so, consider including your library in the SDK as source rather than
      # precompiled. If you do require precompilation, you probably need to
      # find a way not to depend on dynamically linking C++ symbols because C++
      # does not have a sufficiently stable ABI for the purposes of our SDK.
<<<<<<< HEAD
      #
      # NOTE: This flag is not necessary for internal SDK libraries since they
      # are not intended to be consumed by SDK users.
      configs += [ "//build/config/mistos:no_cpp_standard_library" ]
=======
      configs += [ "//build/config/fuchsia:no_cpp_standard_library" ]
>>>>>>> 062d248f
    }

    metadata = {
      if (defined(invoker.metadata)) {
        forward_variables_from(invoker.metadata, "*")
      }
      if (is_fuchsia || is_mistos) {
        # Used by sdk_verify_runtime_deps() template.
        sdk_runtime_deps = [
          {
            sdk_id = sdk_id
            label = get_label_info(":${target_name}", "label_with_toolchain")
          },
        ]
      }
    }

    # Ensure that 'sdk_shared_library()' targets in the 'partner' or 'public'
    # category that are not testonly are included in the SDK shared_library
    # allowlist. The allowlist target's `visibility` list ensures that the
    # target using this template is in the allowlist.
    if (invoker.category == "partner" || invoker.category == "public") {
      deps += [ "//build/sdk:sdk_shared_libraries_allowlist" ]
    }
  }

  # Base path for source files of this library in SDKs.
  file_base = "pkg/${atom_name}"

  # Identify dependencies and their metadata files.
  sdk_deps = []
  sdk_metas = []
  all_deps = []
  if (defined(invoker.deps)) {
    all_deps += invoker.deps
  }
  if (defined(invoker.public_deps)) {
    all_deps += invoker.public_deps
  }

  # If a prebuilt library is only provided for packaging purposes (by not
  # exposing headers) then its dependencies need not be included in an SDK.
  if (defined(invoker.public_deps) && !no_headers) {
    foreach(dep, invoker.public_deps) {
      full_label = get_label_info(dep, "label_no_toolchain")
      sdk_dep = "${full_label}_sdk"
      sdk_deps += [ sdk_dep ]
      all_deps += [ sdk_dep ]
    }
  }

  # Runtime deps are already SDK targets.
  if (defined(invoker.runtime_deps)) {
    sdk_deps += invoker.runtime_deps
  }
  foreach(sdk_dep, sdk_deps) {
    gen_dir = get_label_info(sdk_dep, "target_gen_dir")
    name = get_label_info(sdk_dep, "name")
    sdk_metas += [ "${gen_dir}/${name}.meta.json" ]
  }

  # Process headers.
  all_headers = []
  if ((defined(invoker.public) || defined(invoker.sources)) && !no_headers) {
    if (defined(invoker.public)) {
      all_headers += invoker.public
    }

    if (defined(invoker.sources)) {
      # If public headers are not defined, pick them from `sources`.
      #
      # NOTE: If this is an internal SDK library, headers from `sources` are
      # always made available so Bazel can find them.
      if (invoker.category == "internal" || !defined(invoker.public)) {
        foreach(source_file, invoker.sources) {
          extension = get_path_info(source_file, "extension")
          if (extension == "h") {
            all_headers += [ source_file ]
          }
        }
      }
    }
  }
  sdk_metadata_headers = []
  sdk_header_files = []
  foreach(header, all_headers) {
    include_base = "include"
    if (defined(invoker.include_base)) {
      include_base = invoker.include_base
    }
    destination = rebase_path(header, include_base)
    header_dest = "${file_base}/include/${destination}"
    sdk_metadata_headers += [ header_dest ]
    sdk_header_files += [
      {
        source = header
        dest = header_dest
      },
    ]
  }

  verify_public_headers_target = "${target_name}.verify_public_headers"
  verify_public_headers(verify_public_headers_target) {
    forward_variables_from(invoker, [ "testonly" ])
    target_label = ":${target_name}"
    headers = all_headers
  }

  # Add binaries.
  #
  # Select shared library binary from the proper toolchain.
  # See shlib_toolchain_no_default_variant_redirect documentation comment
  # in //build/config/BUILDCONFIG.gn to understand why this is needed.
  shared_lib_target =
      ":${main_target_name}(${shlib_toolchain_no_default_variant_redirect})"
  shared_out_dir = get_label_info(shared_lib_target, "root_out_dir")
  lib_name = "lib${output_name}.so"
  link_lib = "${sdk_prebuilt_base_for_target_api_level}/lib/${lib_name}"
  dist_lib = "${sdk_prebuilt_base_for_target_api_level}/dist/${lib_name}"
  sdk_files = sdk_header_files + [
                {
                  source = "${shared_out_dir}/link_stub/${lib_name}"
                  dest = link_lib
                },
                {
                  source = "${shared_out_dir}/${lib_name}"
                  dest = dist_lib
                },
              ]

  if (defined(invoker.symbols_api)) {
    sdk_files += [
      {
        source = get_path_info(invoker.symbols_api, "abspath")
        dest = "${file_base}/" + get_path_info(invoker.symbols_api, "file")
      },
    ]
  }

  if (generate_plasa_artifacts) {
    _plasa_artifacts_target_name = "${main_target_name}_plasa"
    plasa_fragment_cc(_plasa_artifacts_target_name) {
      forward_variables_from(invoker,
                             [
                               "source_dir",
                               "testonly",
                               "all_headers",
                               "all_deps",
                               "sdk_headers_for_internal_use",
                             ])
      file_base = file_base
    }
  } else {
    not_needed([
                 "all_deps",
                 "sdk_headers_for_internal_use",
               ])
  }

  metadata_file = "${target_gen_dir}/${metadata_target_name}.sdk_meta.json"
  debug_mapping_file = "${target_gen_dir}/${metadata_target_name}.mappings.txt"
  debug_lib_file = "${shared_out_dir}/lib.unstripped/${lib_name}"

  action(metadata_target_name) {
    forward_variables_from(invoker, [ "testonly" ])
    script = "//build/cpp/gen_sdk_prebuilt_meta_file.py"

    inputs = sdk_metas + [
               debug_lib_file,
               "//build/cpp/binaries.py",
               "//build/images/elfinfo.py",
             ]

    outputs = [
      debug_mapping_file,
      metadata_file,
    ]

    args = [
      "--out",
      rebase_path(metadata_file, root_build_dir),
      "--name",
      atom_name,
      "--format",
      "shared",
      "--root",
      file_base,
      "--include-dir",
      "${file_base}/include",
      "--dist-path",
      "lib/${lib_name}",
      "--arch",
      target_cpu,
      "--lib-link",
      link_lib,
      "--lib-dist",
      dist_lib,
      "--lib-debug-file",
      rebase_path(debug_lib_file, root_build_dir),
      "--debug-mapping",
      rebase_path(debug_mapping_file, root_build_dir),
    ]
    args += [ "--deps" ] + rebase_path(sdk_metas, root_build_dir)
    args += [ "--headers" ] + sdk_metadata_headers
    if (defined(invoker.symbols_api)) {
      args += [ "--ifs" ] + [ get_path_info(invoker.symbols_api, "file") ]
    }
    if (current_build_target_api_level != "PLATFORM") {
      args += [
        "--api-level",
        "${current_build_target_api_level}",
      ]
    }

    deps = sdk_deps + [ shared_lib_target ]
  }

  verify_pragma_once(verify_pragma_target_name) {
    headers = all_headers
  }

  # Don't verify the public symbols for non-publicized APIs.
  # TODO(abrachet): Make this required for all libraries.
  if (invoker.category == "partner" || invoker.category == "public") {
    assert(
        defined(invoker.symbols_api),
        "Must define path to an ifs file. See comment in //build/cpp/verify_public_symbols.gni")
    main_target_dir = get_label_info(":${main_target_name}", "dir")

    verify_public_symbols_target_name =
        "${target_name}_sdk_verify_public_symbols"
    verify_public_symbols(verify_public_symbols_target_name) {
      current = "${shared_out_dir}/lib${output_name}.ifs"
      reference = invoker.symbols_api
      library_name = main_target_dir

      deps = [ shared_lib_target ]
    }
  }

  sdk_atom(manifest_target_name) {
    forward_variables_from(invoker,
                           [
                             "testonly",
                             "sdk_area",
                           ])

    id = sdk_id

    category = invoker.category

    if (defined(api_reference) && !no_headers) {
      api = api_reference

      api_contents = sdk_header_files
    }

    meta = {
      source = metadata_file
      dest = "${file_base}/meta.json"
      schema = "cc_prebuilt_library"
    }

    files = sdk_files

    file_list = debug_mapping_file

    deps = sdk_deps

    non_sdk_deps = [
      ":${metadata_target_name}",
      ":${verify_pragma_target_name}",
      shared_lib_target,
    ]
    if (generate_plasa_artifacts) {
      non_sdk_deps += [ ":${_plasa_artifacts_target_name}" ]
    }
    if (category == "partner" || category == "public") {
      non_sdk_deps += [ ":${verify_public_symbols_target_name}" ]
    }

    # Explicitly add non-public dependencies, in case some of the source files
    # are generated.
    if (defined(invoker.deps)) {
      non_sdk_deps += invoker.deps
    }
  }

  sdk_manifest_file = "${target_gen_dir}/${manifest_target_name}.sdk"

  verify_runtime_deps_target = "${target_name}_verify"

  sdk_verify_runtime_deps(verify_runtime_deps_target) {
    atom_target = ":$main_target_name"
    manifest_file = sdk_manifest_file
    manifest_target = ":$manifest_target_name"
  }

  sdk_atom_alias(sdk_target_name) {
    atom = ":${manifest_target_name}"

    non_sdk_deps = [
      ":${verify_public_headers_target}",
      ":${verify_runtime_deps_target}",
    ]

    if (generate_plasa_artifacts) {
      non_sdk_deps += [ ":${_plasa_artifacts_target_name}" ]
    }
  }
}<|MERGE_RESOLUTION|>--- conflicted
+++ resolved
@@ -202,13 +202,8 @@
       configs = []
     }
     if (libcxx_linkage == "static") {
-<<<<<<< HEAD
       configs += [ "//build/config/mistos:static_cpp_standard_library" ]
-    } else if (!is_internal) {
-=======
-      configs += [ "//build/config/fuchsia:static_cpp_standard_library" ]
     } else {
->>>>>>> 062d248f
       # Adding this linker flag keeps us honest about not committing to a
       # specific C++ ABI. If this flag is causing your library to not
       # compile, consider whether your library really ought to be in the SDK.
@@ -216,14 +211,7 @@
       # precompiled. If you do require precompilation, you probably need to
       # find a way not to depend on dynamically linking C++ symbols because C++
       # does not have a sufficiently stable ABI for the purposes of our SDK.
-<<<<<<< HEAD
-      #
-      # NOTE: This flag is not necessary for internal SDK libraries since they
-      # are not intended to be consumed by SDK users.
       configs += [ "//build/config/mistos:no_cpp_standard_library" ]
-=======
-      configs += [ "//build/config/fuchsia:no_cpp_standard_library" ]
->>>>>>> 062d248f
     }
 
     metadata = {
