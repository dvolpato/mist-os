# Copyright 2017 The Fuchsia Authors. All rights reserved.
# Use of this source code is governed by a BSD-style license that can be
# found in the LICENSE file.

import("//build/config/clang/clang.gni")
import("//build/config/fuchsia/target_api_level.gni")
import("//build/config/sysroot.gni")
import("//build/host.gni")
import("//build/sdk/sdk_host_tool.gni")
import("//build/toolchain/breakpad.gni")
import("//build/toolchain/concurrent_jobs.gni")
import("//zircon/public/sysroot/go.gni")

declare_args() {
  #   gocache_dir
  #     Directory GOCACHE environment variable will be set to. This directory
  #     will have build and test results cached, and is safe to be written to
  #     concurrently. If overridden, this directory must be a full path.
  gocache_dir = rebase_path("$root_out_dir/.gocache")

  #   go_vet_enabled
  #     [bool] if false, go vet invocations are disabled for all builds.
  go_vet_enabled = false

  #   prebuilt_go_dir
  #     [string] points to the directory containing the prebuilt host go
  #     binary. By default, this points to the //prebuilts directory.
  prebuilt_go_dir = "//prebuilt/third_party/go/${host_platform}"
}

# A template for an action that builds a Go binary. Users should instead use the
# go_binary or go_test rules.
#
# Parameters
#
#   library (optional)
#     Alternative to gopackages, a library GN label corresponding to the
#     package to build.
#
#   sdk_category (optional)
#     Publication level of the library in SDKs.
#     See //build/sdk/sdk_atom.gni.
#
#   sdk_name (optional)
#     Name of the library in the SDK.
#
#   deps (optional)
#     List of labels representing go_library targets this target depends on.
#
#   non_go_deps (optional)
#     List of labels this target depends on that are not Go libraries.
#
#   include_dirs (optional)
#     List of directories this target depends on being in the C compiler include path.
#
#   lib_dirs (optional)
#     List of directories this target depends on being in the C compiler library path.
#
#   skip_vet (optional)
#     Whether to skip running go vet for this target. This flag should _only_
#     be used for packages in the Go source tree itself that otherwise match
#     whitelist entries in go vet all. Go vet is only run if go_vet_enabled is
#     true.
#
#   test (optional, default: false)
#     Whether this target defines a test.
#
#   gcflags (optional)
#     List of go compiler flags to pass.
#
#   ldflags (optional)
#     List of go linker flags to pass.
#
#   tags (optional)
#     List of go build tags to include in the build.
#
#   cgo (optional, default: true)
#     If true, will support linking against C code. Set to false for
#     pure Go code to support cross-compilation.
#
#   output_name (optional)
#     The name of the binary that that will be generated.
#     It defaults to the target name.
#
#   output_dir (optional)
#     Directory that the resulting binary should be placed in.
#     See: `gn help output_dir`
#
#   Deprecated: gopackages
#
template("go_build") {
  main_target_name = target_name
  is_test = defined(invoker.test) && invoker.test

  output_name = target_name
  if (defined(invoker.output_name)) {
    output_name = invoker.output_name
  }
  if (is_win) {
    output_name = "${output_name}.exe"
  }

  if (defined(invoker.output_dir)) {
    output_dir = invoker.output_dir
  } else {
    output_dir = root_out_dir
  }

  define_sdk_target = defined(invoker.sdk_category) && !is_test

  # Strip target binaries and binaries that are included in the SDK.
  use_strip = (is_fuchsia || is_mistos) || define_sdk_target

  output_path = "${output_dir}/${output_name}"
  if (use_strip) {
    output_path = "${output_dir}/exe.unstripped/${output_name}"
    stripped_output_path = "${output_dir}/${output_name}"
  }

<<<<<<< HEAD
  use_prebuilt_go = !is_fuchsia && !is_mistos
  if (defined(invoker.use_prebuilt_go)) {
    use_prebuilt_go = invoker.use_prebuilt_go
  }
=======
  use_prebuilt_go = !is_fuchsia

>>>>>>> a2d0a888
  goroot_deps = []
  if (use_prebuilt_go) {
    goroot = rebase_path(prebuilt_go_dir, root_build_dir)
  } else {
    goroot = rebase_path("$host_tools_dir/goroot", root_build_dir)
    goroot_deps = [ "//third_party/go:go_runtime" ]
  }

  go_deps = []
  if (defined(invoker.deps)) {
    go_deps += invoker.deps
  }
  if (defined(invoker.library)) {
    # It's redundant to include the `library` label in `deps` because we'll add
    # it implicitly.
    assert(go_deps + [ invoker.library ] - [ invoker.library ] == go_deps,
           "library should not be listed in deps")

    go_deps += [ invoker.library ]
  }

  if (go_deps != []) {
    go_deps_paths = []
    go_deps_inputs = []
    foreach(dep, go_deps) {
      gen_dir = get_label_info(dep, "target_gen_dir")
      name = get_label_info(dep, "name")
      path = "${gen_dir}/${name}.go_deps"
      go_deps_paths += [ rebase_path(path, root_build_dir) ]
      go_deps_inputs += [ path ]
    }
  }

  hermetic_inputs_target_name = "${main_target_name}_hermetic_inputs"
  hermetic_inputs_target_output =
      "${target_gen_dir}/${output_name}.hermetic_inputs"
  hermetic_inputs_action(hermetic_inputs_target_name) {
    visibility = [ ":${main_target_name}" ]
    forward_variables_from(invoker,
                           [
                             "testonly",
                             "applicable_licenses",
                           ])

    script = "//build/go/gen_hermetic_inputs.py"
    sources = [ "//build/go/gen_library_metadata.py" ]
    outputs = [ hermetic_inputs_target_output ]
    args = [
      "--output",
      rebase_path(hermetic_inputs_target_output, root_build_dir),
      "--go-root",
      goroot,
    ]

    deps = goroot_deps
    if (go_deps != []) {
      deps += go_deps
      args += [ "--go-dep-files" ]
      args += go_deps_paths
      inputs = go_deps_inputs
    }

    if (is_test) {
      testonly = true
      args += [ "--is-test=true" ]
    }
  }

  variant_target("action") {
    mnemonic = "GO"
    target_name = main_target_name
    variant_shared_redirection = false

    forward_variables_from(invoker,
                           [
                             "applicable_licenses",
                             "data_deps",
                             "testonly",
                             "visibility",
                           ])
    forward_variables_from(concurrent_jobs.local, "*")

    deps = goroot_deps
    if (defined(invoker.non_go_deps)) {
      deps += invoker.non_go_deps
    }

    if (use_strip) {
      # Ensure that the 'canonical' output path of $root_out_dir/$output_name
      # always first among outputs, as this path has to be reconstructed within
      # go_test.gni and it can canonically compare that with outputs[0].
      outputs = [
        stripped_output_path,
        output_path,
      ]
    } else {
      outputs = [ output_path ]
    }

    output_name = output_name

    # NOTE: output_dir is needed for variant_target(), but not for this action().
    output_dir = output_dir
    not_needed([ "output_dir" ])

    script = "//build/go/build.py"
    sources = [ "//build/go/gen_library_metadata.py" ]

    hermetic_inputs_target = ":${hermetic_inputs_target_name}"
    hermetic_inputs_file = hermetic_inputs_target_output

    args = [
      "--root-out-dir",
      rebase_path(root_out_dir, root_build_dir),
      "--current-cpu",
      current_cpu,
      "--current-os",
      current_os,
      "--binname",
      output_name,
      "--output-path",
      rebase_path(output_path, root_build_dir),
      "--go-cache",
      rebase_path(gocache_dir, root_build_dir),
      "--go-root",
      goroot,
      "--cc",
      "$rebased_clang_prefix/clang",
      "--cxx",
      "$rebased_clang_prefix/clang++",
      "--objcopy",
      "$rebased_clang_prefix/llvm-objcopy",
      "--ar",
      "$rebased_clang_prefix/llvm-ar",
      "--target",
      current_target_tuple,
      "--golibs-dir",
      rebase_path("//third_party/golibs", root_build_dir),
    ]

    if (defined(invoker.go_sources)) {
      sources += invoker.go_sources
      args += [ "--go-sources" ]
      args += rebase_path(invoker.go_sources, root_build_dir)
    }

    if (sysroot != "") {
      if (is_fuchsia || is_mistos) {
        # For Fuchsia binaries, use a Go-specific sysroot instead of the
        # standard one which only contains empty linker stubs (see
        # comments in //zircon/public/sysroot/BUILD.gn for details).
        sysroot = go_sysroot_dir
      }
      args += [
        "--sysroot",
        rebase_path(sysroot, root_build_dir),
      ]
    }

    include_dirs = []
    if (defined(invoker.include_dirs)) {
      include_dirs = rebase_path(invoker.include_dirs, root_build_dir)
    }
    lib_dirs = []
    if (defined(invoker.lib_dirs)) {
      lib_dirs = rebase_path(invoker.lib_dirs, root_build_dir)
    }
    lib_dirs += [ rebase_path(
            get_label_info(":anything($shlib_toolchain)", "root_out_dir"),
            root_build_dir) ]

    if (!defined(invoker.cgo) || invoker.cgo) {
      args += [ "--cgo" ]

      if (is_fuchsia || is_mistos) {
        # Inject a dependency to libfdio.so. Note that as a special case,
        # when building fuzzing binaries, this library should be built in
        # a non-fuzzing variant (because the fuzzing runtime depends on it).
        # So compute the correct toolchain for it directly here.
        _fdio_toolchain =
            string_replace(current_toolchain, "-fuzzer", "") + "-shared"
        _fdio_label_with_toolchain = "//sdk/lib/fdio($_fdio_toolchain)"

        deps += [
          "//zircon/public/sysroot:go_binary_deps",
          _fdio_label_with_toolchain,
        ]

        if (_fdio_toolchain != current_toolchain + "-shared") {
          lib_dirs += [ rebase_path(
                  get_label_info(_fdio_label_with_toolchain, "root_out_dir"),
                  root_build_dir) ]
        }

        include_dirs +=
            [ rebase_path("//sdk/lib/fdio/include", root_build_dir) ]

        # See //build/config/fuchsia:fdio_config.
        lib_dirs +=
            [ rebase_path(get_label_info("//build/config/fuchsia:fdio_config",
                                         "target_gen_dir"),
                          root_build_dir) ]
      }
    }

    foreach(include_dir, include_dirs) {
      args += [
        "--include-dir",
        include_dir,
      ]
    }
    foreach(lib_dir, lib_dirs) {
      args += [
        "--lib-dir",
        lib_dir,
      ]
    }

    if (use_strip) {
      args += [
        "--stripped-output-path",
        rebase_path(stripped_output_path, root_build_dir),
      ]
    }

    if (defined(invoker.skip_vet) && !invoker.skip_vet && go_vet_enabled) {
      args += [ "--vet" ]
    }

    # Go build tags
    if (defined(invoker.tags)) {
      foreach(tag, invoker.tags) {
        args += [
          "--tag",
          tag,
        ]
      }
    }

    # Go compiler flags
    if (defined(invoker.gcflags)) {
      foreach(gcflag, invoker.gcflags) {
        args += [ "--gcflag=${gcflag}" ]
      }
    }

    if (is_fuchsia || is_mistos) {
      args += [ "--clang-fuchsia-api-level=${current_build_target_api_level_as_integer}" ]

      # When building with an instrumented variant, ensure the binary embeds a reference
      # to the right dynamic linker path.
      if (toolchain_variant.libprefix != "") {
        args += [ "--ldflag=-linkmode=external \"-extldflags=-Wl,--dynamic-linker=${toolchain_variant.libprefix}ld.so.1\"" ]
      }
    }

    if (defined(invoker.ldflags)) {
      foreach(ldflag, invoker.ldflags) {
        args += [ "--ldflag=${ldflag}" ]
      }
    }

    inputs = []

    # Add needed arguments for the buildidtool. We should add the stamp file
    # output by buildidtool to the list of outputs for this action but because
    # Ninja (and by consequence GN) limits us to one depfile where that depfile
    # has only one output and we need the depfile for other things we don't
    # list it as an output.
    args += [
      "--buildidtool",
      rebase_path("//prebuilt/tools/buildidtool/${host_platform}/buildidtool",
                  root_build_dir),
      "--build-id-dir",
      ".build-id",
    ]

    if (is_test) {
      testonly = true
      args += [ "--is-test=true" ]
    }

    if (go_deps != []) {
      deps += go_deps
      args += [ "--go-dep-files" ]
      args += go_deps_paths
      inputs += go_deps_inputs
    }

    # TODO(https://fxbug.dev/42136747): Delete `gopackages` in favor of `library`.
    if (defined(invoker.gopackages) == defined(invoker.library)) {
      assert(false, "Exactly one of gopackages or library must be set")
    } else if (defined(invoker.gopackages)) {
      deps += [ "//build/go:allow_gopackages" ]
      gopackages = invoker.gopackages

      # Multi-package support was never implemented and is no longer planned as
      # `gopackages` is slated for deletion as part of https://fxbug.dev/42136747.
      assert(gopackages == [ gopackages[0] ],
             "gopackages only supports one package")
      foreach(gopackage, gopackages) {
        args += [
          "--package",
          gopackage,
        ]
      }
    } else if (defined(invoker.library)) {
      _gen_dir = get_label_info(invoker.library, "target_gen_dir")
      _name = get_label_info(invoker.library, "name")
      args += [
        "--library-metadata",
        rebase_path("${_gen_dir}/${_name}.go_deps", root_build_dir),
      ]
    }

    metadata = {
      tool_paths = []

      # Record metadata for the //:tool_paths build API for all non-tests.
      if (!is_test) {
        tool_paths = [
          {
            cpu = current_cpu
            label = get_label_info(":$main_target_name", "label_with_toolchain")
            name = output_name
            os = current_os
            path = rebase_path(output_path, root_build_dir)
          },
        ]
      }

      binaries = [
        {
          type = "executable"
          label = get_label_info(":$target_name", "label_with_toolchain")
          cpu = current_cpu
          os = current_os
          debug = rebase_path(output_path, root_build_dir)
          if (use_strip) {
            dist = rebase_path(stripped_output_path, root_build_dir)
          } else {
            dist = debug
          }
        },
      ]

      # Used by the distribution_manifest template.
      if (is_fuchsia) {
        distribution_entries = [
          {
            source = rebase_path(output_path, root_build_dir)
            if (use_strip) {
              source = rebase_path(stripped_output_path, root_build_dir)
            }
            destination = "bin/$output_name"
            if (is_test) {
              destination = "test/$output_name"
            }
            label = get_label_info(":$target_name", "label_with_toolchain")
            elf_runtime_dir = "lib/${toolchain_variant.libprefix}"
          },
        ]

        # Used by the fuchsia_test_component_manifest() template.
        test_component_manifest_program = [
          {
            program = {
              binary = "bin/$output_name"
              if (is_test) {
                binary = "test/$output_name"
              }
            }
          },
        ]
        test_component_manifest_program_barrier = []

        if (is_test) {
          # Used by the fuchsia_test_component_manifest() template.
          test_component_manifest_cml = [
            {
              include = [ "//src/sys/test_runners/gotests/default.shard.cml" ]
            },
          ]
        }
      }
    }

    # The binaries embed absolute paths to the source file,
    # which is copied into a subdir of root_build_dir.
    no_output_dir_leaks = false
  }

  if (define_sdk_target && is_host) {
    sdk_host_tool("${target_name}_sdk") {
      forward_variables_from(invoker,
                             "*",
                             [
                               "deps",
                               "sdk_category",
                             ])
      category = invoker.sdk_category
      deps = [ ":$target_name" ]
    }
  } else {
    # Checking whether it is defined earlier is insufficient.
    not_needed(invoker, [ "sdk_category" ])
  }
}<|MERGE_RESOLUTION|>--- conflicted
+++ resolved
@@ -117,15 +117,8 @@
     stripped_output_path = "${output_dir}/${output_name}"
   }
 
-<<<<<<< HEAD
   use_prebuilt_go = !is_fuchsia && !is_mistos
-  if (defined(invoker.use_prebuilt_go)) {
-    use_prebuilt_go = invoker.use_prebuilt_go
-  }
-=======
-  use_prebuilt_go = !is_fuchsia
-
->>>>>>> a2d0a888
+
   goroot_deps = []
   if (use_prebuilt_go) {
     goroot = rebase_path(prebuilt_go_dir, root_build_dir)
