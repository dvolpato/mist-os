// Copyright 2024 Mist Tecnologia LTDA. All rights reserved.
// Copyright 2023 The Fuchsia Authors. All rights reserved.
// Use of this source code is governed by a BSD-style license that can be
// found in the LICENSE file.

use crate::mm::MemoryAccessorExt;
use crate::signals::{send_standard_signal, SignalDetail, SignalInfo};
use crate::task::{
    CurrentTask, EventHandler, ExitStatus, Kernel, Task, TaskFlags, WaitCanceler, WaitQueue, Waiter,
};
use crate::vfs::buffers::{InputBuffer, OutputBuffer};
use crate::vfs::{
    fileops_impl_nonseekable, fileops_impl_noop_sync, Anon, FdFlags, FdNumber, FileObject, FileOps,
};
use bstr::ByteSlice;
#[cfg(not(feature = "starnix_lite"))]
use ebpf::converter::{bpf_addressing_mode, bpf_class};
#[cfg(not(feature = "starnix_lite"))]
use ebpf::program::EbpfProgram;
use ebpf::{read_raw_packet_data, EbpfRunContext, PacketAccessor};
use starnix_lifecycle::AtomicU64Counter;
#[cfg(not(feature = "starnix_lite"))]
use starnix_logging::{log_warn, track_stub};
#[cfg(feature = "starnix_lite")]
use starnix_logging::track_stub;
use starnix_sync::{FileOpsCore, Locked, Mutex, Unlocked};
use starnix_syscalls::decls::Syscall;
use starnix_syscalls::{SyscallArg, SyscallResult};
use starnix_uapi::errors::Errno;
use starnix_uapi::open_flags::OpenFlags;
use starnix_uapi::signals::{SIGKILL, SIGSYS};
use starnix_uapi::user_address::{UserAddress, UserRef};
use starnix_uapi::vfs::FdEvents;
#[cfg(not(feature = "starnix_lite"))]
use starnix_uapi::{
    __NR_exit, __NR_read, __NR_write, errno, errno_from_code, error, seccomp_data, seccomp_notif,
    seccomp_notif_resp, sock_filter, BPF_ABS, BPF_LD, BPF_ST, SECCOMP_IOCTL_NOTIF_ADDFD,
    SECCOMP_IOCTL_NOTIF_ID_VALID, SECCOMP_IOCTL_NOTIF_RECV, SECCOMP_IOCTL_NOTIF_SEND,
    SECCOMP_RET_ACTION_FULL, SECCOMP_RET_DATA, SECCOMP_USER_NOTIF_FLAG_CONTINUE, SYS_SECCOMP,
};
#[cfg(feature = "starnix_lite")]
use starnix_uapi::{
    __NR_exit, __NR_read, __NR_write, errno, errno_from_code, error, seccomp_data, seccomp_notif,
    seccomp_notif_resp, sock_filter, SECCOMP_IOCTL_NOTIF_ADDFD, SECCOMP_IOCTL_NOTIF_ID_VALID,
    SECCOMP_IOCTL_NOTIF_RECV, SECCOMP_IOCTL_NOTIF_SEND, SECCOMP_RET_ACTION_FULL, SECCOMP_RET_DATA,
    SECCOMP_USER_NOTIF_FLAG_CONTINUE, SYS_SECCOMP,
};
use std::collections::HashMap;
use std::sync::atomic::{AtomicU8, Ordering};
use std::sync::Arc;

#[cfg(target_arch = "aarch64")]
use starnix_uapi::__NR_clock_getres;
#[cfg(target_arch = "aarch64")]
use starnix_uapi::__NR_clock_gettime;
#[cfg(target_arch = "aarch64")]
use starnix_uapi::__NR_gettimeofday;
#[cfg(target_arch = "aarch64")]
use starnix_uapi::AUDIT_ARCH_AARCH64;

#[cfg(target_arch = "x86_64")]
use starnix_uapi::__NR_clock_gettime;
#[cfg(target_arch = "x86_64")]
use starnix_uapi::__NR_getcpu;
#[cfg(target_arch = "x86_64")]
use starnix_uapi::__NR_gettimeofday;
#[cfg(target_arch = "x86_64")]
use starnix_uapi::__NR_time;
#[cfg(target_arch = "x86_64")]
use starnix_uapi::AUDIT_ARCH_X86_64;

#[cfg(target_arch = "riscv64")]
use starnix_uapi::AUDIT_ARCH_RISCV64;

pub struct SeccompFilter {
    /// The BPF program associated with this filter.
    #[cfg(not(feature = "starnix_lite"))]
    program: EbpfProgram<()>,

    /// The unique-to-this-process id of thi1s filter.  SECCOMP_FILTER_FLAG_TSYNC only works if all
    /// threads in this process have filters that are a prefix of the filters of the thread
    /// attempting to do the TSYNC. Identical filters attached in separate seccomp calls are treated
    /// as different from each other for this purpose, so we need a way of distinguishing them.
    unique_id: u64,

    /// The next cookie (unique id for this syscall), as used by SECCOMP_RET_USER_NOTIF
    cookie: AtomicU64Counter,

    // Whether to log the results of this filter
    log: bool,
}

/// The result of running a set of seccomp filters.
pub struct SeccompFilterResult {
    /// The action indicated by the seccomp filter with the highest priority result.
    action: SeccompAction,

    /// The filter that returned the highest priority result, as used by SECCOMP_RET_USER_NOTIF,
    /// which has to have access to its cookie value
    filter: Option<Arc<SeccompFilter>>,
}

impl SeccompFilter {
    /// Creates a SeccompFilter object from the given sock_filter.  Associates the user-provided
    /// id with it, which is intended to be unique to this process.
    pub fn from_cbpf(
        #[cfg(not(feature = "starnix_lite"))] code: &Vec<sock_filter>,
        #[cfg(feature = "starnix_lite")] _code: &Vec<sock_filter>,
        #[cfg(not(feature = "starnix_lite"))] maybe_unique_id: u64,
        #[cfg(feature = "starnix_lite")] _maybe_unique_id: u64,
        #[cfg(not(feature = "starnix_lite"))] should_log: bool,
        #[cfg(feature = "starnix_lite")] _should_log: bool,
    ) -> Result<Self, Errno> {
        // If an instruction loads from / stores to an absolute address, that address has to be
        // 32-bit aligned and inside the struct seccomp_data passed in.
        #[cfg(not(feature = "starnix_lite"))]
        for insn in code {
            if (bpf_class(insn) == BPF_LD || bpf_class(insn) == BPF_ST)
                && (bpf_addressing_mode(insn) == BPF_ABS)
                && (insn.k & 0x3 != 0 || std::mem::size_of::<seccomp_data>() < insn.k as usize)
            {
                return error!(EINVAL);
            }
        }

<<<<<<< HEAD
        #[cfg(not(feature = "starnix_lite"))]
        match EbpfProgram::from_cbpf::<seccomp_data>(code) {
=======
        match EbpfProgram::<()>::from_cbpf(
            code,
            PacketAccessor::new(read_raw_packet_data::<(), seccomp_data>),
        ) {
>>>>>>> e4452e1b
            Ok(program) => Ok(SeccompFilter {
                program,
                unique_id: maybe_unique_id,
                cookie: AtomicU64Counter::new(0),
                log: should_log,
            }),
            Err(errmsg) => {
                log_warn!("{}", errmsg);
                error!(EINVAL)
            }
        }

        #[cfg(feature = "starnix_lite")]
        error!(EINVAL)
    }

    #[cfg(not(feature = "starnix_lite"))]
    pub fn run(&self, data: &mut seccomp_data) -> u32 {
        self.program.run(&mut (), data, std::mem::size_of::<seccomp_data>()) as u32
    }

    #[cfg(feature = "starnix_lite")]
    pub fn run(&self, _data: &mut seccomp_data) -> u32 {
        0u32
    }
}

impl EbpfRunContext for SeccompFilter {
    type Context<'a> = seccomp_data;
}

const SECCOMP_MAX_INSNS_PER_PATH: u16 = 32768;

/// A list of seccomp filters, intended to be associated with a specific process.
#[derive(Default)]
pub struct SeccompFilterContainer {
    /// List of currently installed seccomp_filters; most recently added is last.
    pub filters: Vec<Arc<SeccompFilter>>,

    // The total length of the provided seccomp filters, which cannot
    // exceed SECCOMP_MAX_INSNS_PER_PATH - 4 * the number of filters.  This is stored
    // instead of computed because we store seccomp filters in an
    // expanded form, and it is impossible to get the original length.
    pub provided_instructions: u16,

    // Data needed by SECCOMP_RET_USER_NOTIF
    pub notifier: Option<SeccompNotifierHandle>,
}

impl Clone for SeccompFilterContainer {
    fn clone(&self) -> Self {
        if let Some(n) = &self.notifier {
            n.lock().add_thread();
        }
        SeccompFilterContainer {
            filters: self.filters.clone(),
            provided_instructions: self.provided_instructions,
            notifier: self.notifier.clone(),
        }
    }
}

impl Drop for SeccompFilterContainer {
    fn drop(&mut self) {
        if let Some(n) = &self.notifier {
            // Notifier needs to send threads a HUP when there is no one left
            // referencing it.
            n.lock().remove_thread();
        }
    }
}

fn make_seccomp_data(syscall: &Syscall, ip: u64) -> seccomp_data {
    #[cfg(target_arch = "x86_64")]
    let arch_val = AUDIT_ARCH_X86_64;
    #[cfg(target_arch = "aarch64")]
    let arch_val = AUDIT_ARCH_AARCH64;
    #[cfg(target_arch = "riscv64")]
    let arch_val = AUDIT_ARCH_RISCV64;
    seccomp_data {
        nr: syscall.decl.number as i32,
        arch: arch_val,
        instruction_pointer: ip,
        args: [
            syscall.arg0.raw(),
            syscall.arg1.raw(),
            syscall.arg2.raw(),
            syscall.arg3.raw(),
            syscall.arg4.raw(),
            syscall.arg5.raw(),
        ],
    }
}

impl SeccompFilterContainer {
    /// Ensures that this set of seccomp filters can be "synced to" the given set.
    /// This means that our filters are a prefix of the given set of filters.
    pub fn can_sync_to(&self, source: &SeccompFilterContainer) -> bool {
        if source.filters.len() < self.filters.len() {
            return false;
        }
        for (filter, other_filter) in self.filters.iter().zip(source.filters.iter()) {
            if other_filter.unique_id != filter.unique_id {
                return false;
            }
        }
        true
    }

    /// Adds the given filter to this list.  The original_length parameter is the length of
    /// the originally provided BPF (i.e., the number of sock_filter instructions), used
    /// to ensure the total length does not exceed SECCOMP_MAX_INSNS_PER_PATH
    pub fn add_filter(
        &mut self,
        filter: Arc<SeccompFilter>,
        original_length: u16,
    ) -> Result<(), Errno> {
        let maybe_new_length = self.provided_instructions + original_length + 4;
        if maybe_new_length > SECCOMP_MAX_INSNS_PER_PATH {
            return Err(errno!(ENOMEM));
        }

        self.provided_instructions = maybe_new_length;
        self.filters.push(filter);
        Ok(())
    }

    /// Runs all of the seccomp filters in this container, most-to-least recent.  Returns the
    /// highest priority result (which contains a reference to the filter that generated it)
    pub fn run_all(&self, current_task: &CurrentTask, syscall: &Syscall) -> SeccompFilterResult {
        let mut r = SeccompFilterResult { action: SeccompAction::Allow, filter: None };

        // VDSO calls can't be caught by seccomp, so most seccomp filters forget to declare them.
        // But our VDSO implementation is incomplete, and most of the calls forward to the actual
        // syscalls. So seccomp should ignore them until they're implemented correctly in the VDSO.
        #[cfg(target_arch = "x86_64")] // The set of VDSO calls is arch dependent.
        #[allow(non_upper_case_globals)]
        if let __NR_clock_gettime | __NR_getcpu | __NR_gettimeofday | __NR_time =
            syscall.decl.number as u32
        {
            return r;
        }
        #[cfg(target_arch = "aarch64")]
        #[allow(non_upper_case_globals)]
        if let __NR_clock_gettime | __NR_clock_getres | __NR_gettimeofday =
            syscall.decl.number as u32
        {
            return r;
        }

        // Filters are executed in reverse order of addition
        for filter in self.filters.iter().rev() {
            let mut data = make_seccomp_data(
                syscall,
                current_task.thread_state.registers.instruction_pointer_register(),
            );

            let new_result = filter.run(&mut data);

            let action = SeccompAction::from_u32(new_result).unwrap_or(SeccompAction::KillProcess);

            if SeccompAction::has_prio(&action, &r.action) == std::cmp::Ordering::Less {
                r = SeccompFilterResult { action, filter: Some(filter.clone()) };
            }
        }
        r
    }

    /// Creates a new listener for use by SECCOMP_RET_USER_NOTIF.  Returns its fd.
    pub fn create_listener(&mut self, current_task: &CurrentTask) -> Result<FdNumber, Errno> {
        if self.notifier.is_some() {
            return Err(errno!(EBUSY));
        }

        let the_notifier = SeccompNotifier::new();

        let handle = Anon::new_file(
            current_task,
            Box::new(SeccompNotifierFileObject { notifier: the_notifier.clone() }),
            OpenFlags::RDWR,
        );
        let fd = current_task.add_file(handle, FdFlags::CLOEXEC)?;

        {
            let mut state = the_notifier.lock();
            state.add_thread();
        }
        self.notifier = Some(the_notifier);
        Ok(fd)
    }
}

/// Possible values for the current status of the seccomp filters for
/// this process.
#[repr(u8)]
#[derive(Clone, Copy, PartialEq)]
pub enum SeccompStateValue {
    None = 0,
    UserDefined = 1,
    Strict = 2,
}

/// Per-process state that cannot be stored in the container (e.g., whether there is a container).
#[derive(Default)]
pub struct SeccompState {
    // This AtomicU8 corresponds to a SeccompStateValue.
    filter_state: AtomicU8,
}

impl SeccompState {
    pub fn from(state: &SeccompState) -> SeccompState {
        SeccompState { filter_state: AtomicU8::new(state.filter_state.load(Ordering::Acquire)) }
    }

    fn from_u8(value: u8) -> SeccompStateValue {
        match value {
            0 => SeccompStateValue::None,
            1 => SeccompStateValue::UserDefined,
            2 => SeccompStateValue::Strict,
            _ => unreachable!(),
        }
    }

    pub fn get(&self) -> SeccompStateValue {
        Self::from_u8(self.filter_state.load(Ordering::Acquire))
    }

    pub fn set(&self, state: &SeccompStateValue) -> Result<(), Errno> {
        loop {
            let seccomp_filter_status = self.get();
            if seccomp_filter_status == *state {
                return Ok(());
            }
            if seccomp_filter_status != SeccompStateValue::None {
                return Err(errno!(EINVAL));
            }

            if self
                .filter_state
                .compare_exchange(
                    seccomp_filter_status as u8,
                    *state as u8,
                    Ordering::Release,
                    Ordering::Acquire,
                )
                .is_ok()
            {
                return Ok(());
            }
        }
    }

    /// Check to see if this syscall is allowed in STRICT mode, and, if not,
    /// send the current task a SIGKILL.
    pub fn do_strict(task: &Task, syscall: &Syscall) -> Option<Result<SyscallResult, Errno>> {
        if syscall.decl.number as u32 != __NR_exit
            && syscall.decl.number as u32 != __NR_read
            && syscall.decl.number as u32 != __NR_write
        {
            send_standard_signal(task, SignalInfo::default(SIGKILL));
            return Some(Err(errno_from_code!(0)));
        }
        None
    }

    // This is supposed to be put in the audit log, but starnix does not yet have an
    // audit log.  Also, it does not match the Linux format.  Still, the machinery
    // is in place for when we have to support it for real.
    fn log_action(task: &CurrentTask, syscall: &Syscall) {
        let creds = task.creds();
        let uid = creds.uid;
        let gid = creds.gid;
        let comm_r = task.command();
        let comm = if let Ok(c) = comm_r.to_str() { c } else { "???" };

        let arch = if cfg!(target_arch = "x86_64") {
            "x86_64"
        } else if cfg!(target_arch = "aarch64") {
            "aarch64"
        } else {
            "unknown"
        };
        starnix_logging::log_info!(
            "type=SECCOMP: uid={} gid={} pid={} comm={} syscall={} ip={} ARCH={} SYSCALL={}",
            uid,
            gid,
            task.thread_group.leader,
            comm,
            syscall.decl.number,
            task.thread_state.registers.instruction_pointer_register(),
            arch,
            syscall.decl.name
        );
    }

    /// Take the given |action| on the given |task|.  The action is one of the SECCOMP_RET values
    /// (ALLOW, LOG, KILL, KILL_PROCESS, TRAP, ERRNO, USER_NOTIF, TRACE).  |task| is the thread that
    /// invoked the syscall, and |syscall| is the syscall that was invoked.
    /// Returns the result that the syscall will be forced to return by this
    /// filter, or None, if the syscall should return its actual return value.
    // NB: Allow warning below so that it is clear what we are doing on KILL_PROCESS
    #[allow(clippy::wildcard_in_or_patterns)]
    pub fn do_user_defined(
        result: SeccompFilterResult,
        current_task: &mut CurrentTask,
        syscall: &Syscall,
    ) -> Option<Result<SyscallResult, Errno>> {
        let action = result.action;
        if let Some(filter) = result.filter.as_ref() {
            if action.is_logged(current_task.kernel(), filter.log) {
                Self::log_action(current_task, syscall);
            }
        }
        match action {
            SeccompAction::Allow => None,
            SeccompAction::Errno(code) => Some(Err(errno_from_code!(code as i16))),
            SeccompAction::KillThread => {
                let siginfo = SignalInfo::default(SIGSYS);

                let is_last_thread = current_task.thread_group.read().tasks_count() == 1;
                let mut task_state = current_task.write();

                if is_last_thread {
                    task_state.set_flags(TaskFlags::DUMP_ON_EXIT, true);
                    task_state.set_exit_status_if_not_already(ExitStatus::CoreDump(siginfo));
                } else {
                    task_state.set_exit_status_if_not_already(ExitStatus::Kill(siginfo));
                }
                Some(Err(errno_from_code!(0)))
            }
            SeccompAction::KillProcess => {
                current_task.thread_group_exit(ExitStatus::CoreDump(SignalInfo::default(SIGSYS)));
                Some(Err(errno_from_code!(0)))
            }
            SeccompAction::Log => {
                Self::log_action(current_task, syscall);
                None
            }
            SeccompAction::Trace => {
                track_stub!(TODO("https://fxbug.dev/297311898"), "ptrace seccomp support");
                Some(Err(errno!(ENOSYS)))
            }
            SeccompAction::Trap(errno) => {
                #[cfg(target_arch = "x86_64")]
                let arch_val = AUDIT_ARCH_X86_64;
                #[cfg(target_arch = "aarch64")]
                let arch_val = AUDIT_ARCH_AARCH64;
                #[cfg(target_arch = "riscv64")]
                let arch_val = AUDIT_ARCH_RISCV64;

                let siginfo = SignalInfo {
                    signal: SIGSYS,
                    errno: errno as i32,
                    code: SYS_SECCOMP as i32,
                    detail: SignalDetail::SIGSYS {
                        call_addr: current_task
                            .thread_state
                            .registers
                            .instruction_pointer_register()
                            .into(),
                        syscall: syscall.decl.number as i32,
                        arch: arch_val,
                    },
                    force: true,
                };

                send_standard_signal(current_task, siginfo);
                Some(Err(errno_from_code!(-(syscall.decl.number as i16))))
            }
            SeccompAction::UserNotif => {
                if let Some(notifier) = current_task.get_seccomp_notifier() {
                    let cookie = result.filter.as_ref().unwrap().cookie.next();
                    let msg = seccomp_notif {
                        id: cookie,
                        pid: current_task.id as u32,
                        flags: 0,
                        data: make_seccomp_data(
                            syscall,
                            current_task.thread_state.registers.instruction_pointer_register(),
                        ),
                    };
                    // First, add a pending notification, and wake up the supervisor waiting for it.
                    let waiter = Waiter::new();
                    {
                        let mut notifier = notifier.lock();
                        if notifier.is_closed {
                            // Someone explicitly close()d the fd with the notifier, which does not
                            // clear the thread-local notifier.  Do it now.
                            drop(notifier);
                            current_task.set_seccomp_notifier(None);
                            return Some(Err(errno!(ENOSYS)));
                        }
                        notifier.create_notification(cookie, msg);
                        notifier.waiters.wait_async_value(&waiter, cookie);
                    }

                    // Next, wait for a response from the supervisor
                    if let Err(e) = waiter.wait(current_task) {
                        return Some(Err(e));
                    }

                    // Fetch the response.
                    let resp: Option<seccomp_notif_resp>;
                    {
                        let mut notifier = notifier.lock();
                        resp = notifier.get_response(cookie);
                        notifier.delete_notification(cookie);
                    }

                    // The response indicates what you are supposed to do with this syscall.
                    if let Some(response) = resp {
                        if response.val != 0 {
                            return Some(Ok(response.val.into()));
                        }
                        if response.error != 0 {
                            if response.error > 0 {
                                return Some(Ok(response.error.into()));
                            } else {
                                return Some(Err(errno_from_code!(-response.error as i16)));
                            }
                        }
                        if response.flags & SECCOMP_USER_NOTIF_FLAG_CONTINUE != 0 {
                            return None;
                        }
                    }
                    Some(Ok(0.into()))
                } else {
                    Some(Err(errno!(ENOSYS)))
                }
            }
        }
    }
}

#[derive(Clone, Copy, PartialEq)]
pub enum SeccompAction {
    Allow,
    Errno(u32),
    KillProcess,
    KillThread,
    Log,
    Trap(u32),
    Trace,
    UserNotif,
}

impl SeccompAction {
    pub fn is_action_available(action: u32) -> Result<SyscallResult, Errno> {
        if SeccompAction::from_u32(action).is_none() {
            return error!(EOPNOTSUPP);
        }
        Ok(0.into())
    }

    pub fn from_u32(action: u32) -> Option<SeccompAction> {
        match action & !SECCOMP_RET_DATA {
            linux_uapi::SECCOMP_RET_ALLOW => Some(Self::Allow),
            linux_uapi::SECCOMP_RET_ERRNO => {
                let mut action = action & SECCOMP_RET_DATA;
                // Linux kernel compatibility: if errno exceeds 0xfff, it is capped at 0xfff.
                action = std::cmp::min(action & 0xffff, 0xfff);
                Some(Self::Errno(action))
            }
            linux_uapi::SECCOMP_RET_KILL_PROCESS => Some(Self::KillProcess),
            linux_uapi::SECCOMP_RET_KILL_THREAD => Some(Self::KillThread),
            linux_uapi::SECCOMP_RET_LOG => Some(Self::Log),
            linux_uapi::SECCOMP_RET_TRACE => Some(Self::Trace),
            linux_uapi::SECCOMP_RET_TRAP => Some(Self::Trap(action & SECCOMP_RET_DATA)),

            linux_uapi::SECCOMP_RET_USER_NOTIF => Some(Self::UserNotif),
            _ => None,
        }
    }

    pub fn to_isize(self) -> isize {
        match self {
            Self::Allow => linux_uapi::SECCOMP_RET_ALLOW as isize,
            Self::Errno(x) => (linux_uapi::SECCOMP_RET_ERRNO | x) as isize,
            Self::KillProcess => linux_uapi::SECCOMP_RET_KILL_PROCESS as isize,
            Self::KillThread => linux_uapi::SECCOMP_RET_KILL_THREAD as isize,
            Self::Log => linux_uapi::SECCOMP_RET_LOG as isize,
            Self::Trace => linux_uapi::SECCOMP_RET_TRACE as isize,
            Self::Trap(x) => (linux_uapi::SECCOMP_RET_TRAP | x) as isize,
            Self::UserNotif => linux_uapi::SECCOMP_RET_USER_NOTIF as isize,
        }
    }

    pub fn canonical_name(self) -> &'static str {
        match self {
            Self::Allow => &"allow",
            Self::Errno(_) => &"errno",
            Self::KillProcess => &"kill_process",
            Self::KillThread => &"kill_thread",
            Self::Log => &"log",
            Self::Trace => &"trace",
            Self::Trap(_) => &"trap",
            Self::UserNotif => &"user_notif",
        }
    }

    pub fn has_prio(a: &SeccompAction, b: &SeccompAction) -> std::cmp::Ordering {
        let anum = a.to_isize() as i32;
        let bnum = b.to_isize() as i32;
        let fullnum = SECCOMP_RET_ACTION_FULL as i32;
        let aval = anum & fullnum;
        let bval = bnum & fullnum;
        aval.cmp(&bval)
    }

    /// Returns a vector of all available actions, sorted by priority.
    pub fn all_actions() -> Vec<SeccompAction> {
        let mut result = vec![
            Self::Allow,
            Self::Errno(0),
            Self::KillProcess,
            Self::KillThread,
            Self::Log,
            Self::Trace,
            Self::Trap(0),
            Self::UserNotif,
        ];

        result.sort_by(Self::has_prio);
        result
    }

    /// Gets the contents of /proc/sys/kernel/seccomp/actions_avail
    pub fn get_actions_avail_file() -> Vec<u8> {
        let all_actions = Self::all_actions();
        if all_actions.len() == 0 {
            return vec![];
        }
        let mut result = String::from(all_actions[0].canonical_name());
        for i in 1..all_actions.len() {
            result.push_str(" ");
            result.push_str(all_actions[i].canonical_name());
        }
        result.push('\n');
        result.into_bytes()
    }

    fn logged_bit_offset(&self) -> u32 {
        match self {
            Self::Allow => 1,
            Self::Errno(_) => 2,
            Self::KillProcess => 3,
            Self::KillThread => 4,
            Self::Log => 5,
            Self::Trace => 6,
            Self::Trap(_) => 7,
            Self::UserNotif => 8,
        }
    }

    fn set_logged_bit(&self, dst: &mut u16) {
        *dst |= 1 << self.logged_bit_offset();
    }

    pub fn is_logged(&self, kernel: &Arc<Kernel>, filter_flag: bool) -> bool {
        if kernel.actions_logged.load(Ordering::Relaxed) & (1 << self.logged_bit_offset()) != 0 {
            match self {
                // Per the documentation on audit logging of seccomp actions in
                // seccomp(2), just because it is listed as logged, that doesn't
                // mean we actually log it.

                // If it is KILL_PROCESS or KILL_THREAD, return true
                Self::KillProcess | Self::KillThread => true,
                // If it is one of these and the filter flag was set, return true.
                Self::Errno(_) | Self::Log | Self::Trap(_) | Self::UserNotif => filter_flag,
                // Never log ALLOW
                _ => false,
            }
        } else {
            false
        }
    }

    pub fn set_actions_logged(kernel: &Arc<Kernel>, data: &[u8]) -> Result<(), Errno> {
        let mut new_actions_logged: u16 = 0;
        for action_res in data.fields_with(|c| c.is_ascii_whitespace()).collect::<Vec<_>>() {
            if let Ok(action) = action_res.to_str() {
                match action {
                    "errno" => Self::Errno(0).set_logged_bit(&mut new_actions_logged),
                    "kill_process" => Self::KillProcess.set_logged_bit(&mut new_actions_logged),
                    "kill_thread" => Self::KillThread.set_logged_bit(&mut new_actions_logged),
                    "log" => Self::Log.set_logged_bit(&mut new_actions_logged),
                    "trace" => Self::Trace.set_logged_bit(&mut new_actions_logged),
                    "trap" => Self::Trap(0).set_logged_bit(&mut new_actions_logged),
                    "user_notif" => Self::UserNotif.set_logged_bit(&mut new_actions_logged),
                    // Not allowed to write anything other than the approved actions to that list.
                    _ => return Err(errno!(EINVAL)),
                }
            } else {
                return Err(errno!(EINVAL));
            }
        }
        kernel.actions_logged.store(new_actions_logged, Ordering::Relaxed);
        Ok(())
    }

    pub fn get_actions_logged(kernel: &Arc<Kernel>) -> Vec<u8> {
        let al = kernel.actions_logged.load(Ordering::Relaxed);
        let mut result: String = "".to_string();
        for action in Self::all_actions() {
            if (al & (1 << action.logged_bit_offset())) != 0 {
                result.push_str(action.canonical_name());
                result.push(' ');
            }
        }
        if !result.is_empty() {
            // remove trailing whitespace.
            result.pop();
        }

        result.into_bytes()
    }
}

/// This struct contains data that needs to be shuttled back and forth between the thread doing
/// a USER_NOTIF and the supervisor thread responding to it.
#[derive(Default)]
struct SeccompNotification {
    /// notif is the notification set by the filter.  When this is set, the associated fd will
    /// be set to POLLIN.
    notif: seccomp_notif,

    /// Consumed indicates whether a supervisor process has read this notification (and so it
    /// can no longer be consumed by any other SECCOMP_IOCTL_NOTIF_RECV ioctl).  When the notif
    /// is consumed, the associated fd will be set to POLLOUT, indicating that it is ready to
    /// receive a response.
    consumed: bool,

    /// resp is the response that the supervisor sends.  When this is set, an event will be sent
    /// to SeccompNotifiers::waiters corresponding to the unique id of the notification.  This
    /// will wake up the filter that is waiting for this particular response.
    resp: Option<seccomp_notif_resp>,
}

impl SeccompNotification {
    fn new(data: seccomp_notif) -> SeccompNotification {
        SeccompNotification { notif: data, resp: None, consumed: false }
    }
}

/// The underlying implementation of the file descriptor that connects a process that triggers a
/// SECCOMP_RET_USER_NOTIF with the monitoring process. This support seccomp's ability to notify a
/// user-space process on specific syscall triggers. See seccomp_unotify(2) for the semantics.
pub struct SeccompNotifier {
    waiters: WaitQueue,

    pending_notifications: HashMap<u64, SeccompNotification>,

    // This keeps track of the number of threads using this notifier as a filter.  If that hits
    // zero, the listeners need to receive a HUP.
    num_active_threads: u64,

    // notifiers are referenced both by fds and in SeccompFilterContainer. If the file no longer
    // has fds referring to it, it will be closed, and the SeccompFilterContainers should stop
    // using it.
    pub is_closed: bool,
}

pub type SeccompNotifierHandle = Arc<Mutex<SeccompNotifier>>;

impl SeccompNotifier {
    pub fn new() -> SeccompNotifierHandle {
        Arc::new(Mutex::new(SeccompNotifier {
            waiters: WaitQueue::default(),
            pending_notifications: HashMap::default(),
            num_active_threads: 0,
            is_closed: false,
        }))
    }

    fn add_thread(&mut self) {
        self.num_active_threads += 1;
    }

    fn remove_thread(&mut self) {
        self.num_active_threads -= 1;
        if self.num_active_threads == 0 {
            self.waiters.notify_fd_events(FdEvents::POLLHUP);
        }
    }

    // Creates a pending notification for communication between the
    // target thread and a supervisor, and notifies readers there is
    // an opportunity to read.
    fn create_notification(&mut self, cookie: u64, notif: seccomp_notif) {
        self.pending_notifications.insert(cookie, SeccompNotification::new(notif));
        self.waiters.notify_fd_events(FdEvents::POLLIN | FdEvents::POLLRDNORM);
    }

    // Gets a notification that needs to be handled by a supervisor,
    // and notifies waiters that there is an opportunity to write.
    fn consume_some_notification(&mut self) -> Option<seccomp_notif> {
        for (_, notif) in self.pending_notifications.iter_mut() {
            if !notif.consumed {
                notif.consumed = true;
                self.waiters.notify_fd_events(FdEvents::POLLOUT | FdEvents::POLLWRNORM);
                return Some(notif.notif);
            }
        }
        None
    }

    // In case something goes wrong after we consume the notification.
    fn unconsume(&mut self, cookie: u64) {
        if let Some(n) = self.pending_notifications.get_mut(&cookie).as_mut() {
            n.consumed = false;
        }
    }

    // Returns the appropriate notifications if someone is waiting with poll/epoll/select.
    fn get_fd_notifications(&self) -> FdEvents {
        let mut events = FdEvents::empty();

        for (_, notification) in self.pending_notifications.iter() {
            if !notification.consumed {
                events |= FdEvents::POLLIN | FdEvents::POLLRDNORM;
            } else if notification.resp.is_none() {
                events |= FdEvents::POLLOUT | FdEvents::POLLWRNORM;
            }
        }

        if self.num_active_threads == 0 {
            events |= FdEvents::POLLHUP;
        }
        events
    }

    // Sets the value read by the target in response to this notification.  Intended for use by the
    // supervisor.  Notifies the filter there is a response to this request.
    fn set_response(&mut self, cookie: u64, resp: seccomp_notif_resp) -> Option<Errno> {
        if let Some(entry) = self.pending_notifications.get_mut(&cookie) {
            if entry.resp.is_some() {
                return Some(errno!(EINPROGRESS));
            }
            entry.resp = Some(resp);
            self.waiters.notify_value(resp.id);
            None
        } else {
            Some(errno!(EINVAL))
        }
    }

    // Gets the value set by the supervisor for the target to read.
    fn get_response(&self, cookie: u64) -> Option<seccomp_notif_resp> {
        if let Some(value) = self.pending_notifications.get(&cookie) {
            return value.resp;
        }
        None
    }

    // Returns whether the cookie represents an active notification.
    fn notification_pending(&self, cookie: u64) -> bool {
        self.pending_notifications.contains_key(&cookie)
    }

    // Deletes the notification, when the target is done processing it.
    fn delete_notification(&mut self, cookie: u64) {
        let _ = self.pending_notifications.remove(&cookie);
    }
}

struct SeccompNotifierFileObject {
    notifier: SeccompNotifierHandle,
}

impl FileOps for SeccompNotifierFileObject {
    fileops_impl_nonseekable!();
    fileops_impl_noop_sync!();

    fn close(&self, _file: &FileObject, _current_task: &CurrentTask) {
        let mut state = self.notifier.lock();

        for (cookie, notification) in state.pending_notifications.iter() {
            if !notification.consumed {
                state.waiters.notify_value(*cookie);
                state.waiters.notify_fd_events(FdEvents::POLLIN | FdEvents::POLLRDNORM);
            } else if notification.resp.is_none() {
                state.waiters.notify_fd_events(FdEvents::POLLOUT | FdEvents::POLLWRNORM);
            }
        }
        state.waiters.notify_fd_events(FdEvents::POLLHUP);

        state.pending_notifications.clear();

        state.is_closed = true;
    }

    fn read(
        &self,
        _locked: &mut Locked<'_, FileOpsCore>,
        _file: &FileObject,
        _current_task: &CurrentTask,
        _offset: usize,
        _usize: &mut dyn OutputBuffer,
    ) -> Result<usize, Errno> {
        Err(errno!(EINVAL))
    }

    fn write(
        &self,
        _locked: &mut Locked<'_, FileOpsCore>,
        _file: &FileObject,
        _current_task: &CurrentTask,
        _offset: usize,
        _buffer: &mut dyn InputBuffer,
    ) -> Result<usize, Errno> {
        Err(errno!(EINVAL))
    }

    fn ioctl(
        &self,
        _locked: &mut Locked<'_, Unlocked>,
        _file: &FileObject,
        current_task: &CurrentTask,
        request: u32,
        arg: SyscallArg,
    ) -> Result<SyscallResult, Errno> {
        let user_addr = UserAddress::from(arg);
        match request {
            SECCOMP_IOCTL_NOTIF_RECV => {
                if let Ok(notif) =
                    current_task.read_memory_to_vec(user_addr, std::mem::size_of::<seccomp_notif>())
                {
                    for value in notif.iter() {
                        if *value != 0 {
                            return error!(EINVAL);
                        }
                    }
                }
                // A RECV reads a notification, optionally waiting for one to become available.
                let mut notif: Option<seccomp_notif>;
                loop {
                    // Grab a notification or wait for one to become readable.
                    let waiter = Waiter::new();
                    {
                        let mut notifier = self.notifier.lock();
                        notif = notifier.consume_some_notification();
                        if notif.is_some() {
                            break;
                        }
                        notifier.waiters.wait_async_fd_events(
                            &waiter,
                            FdEvents::POLLIN | FdEvents::POLLHUP,
                            EventHandler::None,
                        );
                    }
                    waiter.wait(current_task)?;
                }
                if let Some(notif) = notif {
                    if let Err(e) =
                        current_task.write_object(UserRef::<seccomp_notif>::new(user_addr), &notif)
                    {
                        self.notifier.lock().unconsume(notif.id);
                        return Err(e);
                    }
                }

                Ok(0.into())
            }
            SECCOMP_IOCTL_NOTIF_SEND => {
                // A SEND sends a response to a previously received notification.
                let resp: seccomp_notif_resp = current_task.read_object(UserRef::new(user_addr))?;
                if resp.flags & !SECCOMP_USER_NOTIF_FLAG_CONTINUE != 0 {
                    return error!(EINVAL);
                }
                if resp.flags & SECCOMP_USER_NOTIF_FLAG_CONTINUE != 0
                    && (resp.error != 0 || resp.val != 0)
                {
                    return error!(EINVAL);
                }
                {
                    let mut notifier = self.notifier.lock();
                    if let Some(err) = notifier.set_response(resp.id, resp) {
                        return Err(err);
                    }
                }
                Ok(0.into())
            }
            SECCOMP_IOCTL_NOTIF_ID_VALID => {
                // An ID_VALID indicates that the notification is still in progress.
                let cookie: u64 = current_task.read_object(UserRef::new(user_addr))?;
                {
                    let notifier = self.notifier.lock();
                    if notifier.notification_pending(cookie) {
                        Ok(0.into())
                    } else {
                        error!(ENOENT)
                    }
                }
            }
            SECCOMP_IOCTL_NOTIF_ADDFD => error!(EINVAL),
            _ => error!(EINVAL),
        }
    }

    fn wait_async(
        &self,
        _locked: &mut Locked<'_, FileOpsCore>,
        _file: &FileObject,
        _current_task: &CurrentTask,
        waiter: &Waiter,
        events: FdEvents,
        handler: EventHandler,
    ) -> Option<WaitCanceler> {
        let notifier = self.notifier.lock();
        Some(notifier.waiters.wait_async_fd_events(waiter, events, handler))
    }

    fn query_events(
        &self,
        _locked: &mut Locked<'_, FileOpsCore>,
        _file: &FileObject,
        _current_task: &CurrentTask,
    ) -> Result<FdEvents, Errno> {
        Ok(self.notifier.lock().get_fd_notifications())
    }
}

#[cfg(test)]
mod test {
    use crate::task::SeccompAction;
    use crate::testing::create_kernel_and_task;

    #[::fuchsia::test]
    async fn test_actions_logged_accepts_legal_string() {
        let (kernel, _) = create_kernel_and_task();
        let mut actions = SeccompAction::get_actions_avail_file();
        // This is a test in Rust instead of a syscall test because we don't want to change the
        // global config in a test.
        assert!(
            SeccompAction::set_actions_logged(&kernel, &actions[..]).is_err(),
            "Should not be able to write allow to actions_logged file"
        );
        let action_string = std::string::String::from_utf8(actions.clone()).unwrap();
        if let Some(action_index) = action_string.find("allow") {
            actions.drain(action_index..action_index + "allow".len());
        }
        let write_result = SeccompAction::set_actions_logged(&kernel, &actions[..]);
        assert!(
            write_result.is_ok(),
            "Could not write legal string \"{}\" to actions_logged file: error {}",
            std::string::String::from_utf8(actions.clone()).unwrap(),
            write_result.unwrap_err()
        );
    }
}<|MERGE_RESOLUTION|>--- conflicted
+++ resolved
@@ -123,15 +123,11 @@
             }
         }
 
-<<<<<<< HEAD
         #[cfg(not(feature = "starnix_lite"))]
-        match EbpfProgram::from_cbpf::<seccomp_data>(code) {
-=======
         match EbpfProgram::<()>::from_cbpf(
             code,
             PacketAccessor::new(read_raw_packet_data::<(), seccomp_data>),
         ) {
->>>>>>> e4452e1b
             Ok(program) => Ok(SeccompFilter {
                 program,
                 unique_id: maybe_unique_id,
@@ -157,6 +153,10 @@
     pub fn run(&self, _data: &mut seccomp_data) -> u32 {
         0u32
     }
+}
+
+impl EbpfRunContext for SeccompFilter {
+    type Context<'a> = seccomp_data;
 }
 
 impl EbpfRunContext for SeccompFilter {
