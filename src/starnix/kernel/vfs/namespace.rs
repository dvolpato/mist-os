--- conflicted
+++ resolved
@@ -2,14 +2,6 @@
 // Use of this source code is governed by a BSD-style license that can be
 // found in the LICENSE file.
 
-<<<<<<< HEAD
-#[cfg(not(feature = "starnix_lite"))]
-use crate::bpf::fs::BpfFs;
-#[cfg(not(feature = "starnix_lite"))]
-use crate::device::BinderFs;
-use crate::fs::devpts::dev_pts_fs;
-=======
->>>>>>> e6db4fb3
 use crate::fs::devtmpfs::dev_tmp_fs;
 use crate::fs::ext4::ExtFilesystem;
 use crate::fs::functionfs::FunctionFs;
@@ -745,13 +737,6 @@
             return result;
         }
         Ok(match &**fs_type {
-<<<<<<< HEAD
-            #[cfg(not(feature = "starnix_lite"))]
-            b"binder" => BinderFs::new_fs(self, options)?,
-            #[cfg(not(feature = "starnix_lite"))]
-            b"bpf" => BpfFs::new_fs(self, options)?,
-=======
->>>>>>> e6db4fb3
             b"remotefs" => crate::fs::fuchsia::create_remotefs_filesystem(
                 self,
                 self.container_data_dir
