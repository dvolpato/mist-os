--- conflicted
+++ resolved
@@ -23,28 +23,12 @@
     "-nostartfiles",
     "-static",
 
-<<<<<<< HEAD
-  if (is_mistos) {
-    configs += [
-      "//build/config/mistos:no_cpp_standard_library",
-      "//build/config/mistos:static-pie-config",
-      ":config",
-    ]
-  } else {
-    configs += [
-      "//build/config/fuchsia:no_cpp_standard_library",
-      "//build/config/fuchsia:static-pie-config",
-      ":config",
-    ]
-  }
-=======
     # There are several flags that are not being used when linking a static binary.
     # Disable the warning.
     "-Wno-unused-command-line-argument",
   ]
 
   exclude_toolchain_tags = [ "instrumented" ]
->>>>>>> ab0f6824
 }
 
 fuchsia_package_with_single_component("hello_starnix_pkg") {
