# Copyright 2018 The Fuchsia Authors. All rights reserved.
# Use of this source code is governed by a BSD-style license that can be
# found in the LICENSE file.

import("//build/components.gni")
import("//build/product.gni")
import("//build/rust/rustc_binary.gni")
import("//build/rust/rustc_library.gni")
import("//build/rust/rustc_staticlib.gni")
import("//build/testing/environments.gni")
import("//build/testing/host_test.gni")

rustc_library("fuchsia-async") {
  name = "fuchsia_async"
  edition = "2021"
  with_unit_tests = true

  # TODO(https://fxbug.dev/42179953) Remove --nocapture when this flake is found and fixed.
  if (is_host) {
    args = [ "--nocapture" ]
  }
  deps = [
    "//src/lib/fuchsia-async-macro",
    "//third_party/rust_crates:futures",
    "//third_party/rust_crates:pin-project-lite",
  ]
  sources = [
    "src/atomic_future.rs",
    "src/handle/mod.rs",
    "src/lib.rs",
    "src/net/mod.rs",
    "src/runtime/mod.rs",
    "src/runtime/stub.rs",
    "src/runtime/task_group.rs",
    "src/test_support.rs",
    "src/waker_list.rs",
  ]
  test_deps = [ "//third_party/rust_crates:futures-test" ]
  if (is_fuchsia || is_mistos) {
    deps += [
      "//sdk/lib/fdio",
      "//sdk/rust/zx",
      "//src/lib/fuchsia-sync",
      "//third_party/rust_crates:crossbeam",
      "//third_party/rust_crates:libc",
      "//third_party/rust_crates:rustc-hash",
      "//third_party/rust_crates:socket2",
      "//third_party/rust_crates:thiserror",
      "//third_party/rust_crates:zerocopy",
    ]
    sources += [
      "src/handle/zircon/channel.rs",
      "src/handle/zircon/fifo.rs",
      "src/handle/zircon/mod.rs",
      "src/handle/zircon/on_signals.rs",
      "src/handle/zircon/rwhandle.rs",
      "src/handle/zircon/socket.rs",
      "src/net/fuchsia/mod.rs",
      "src/net/fuchsia/tcp.rs",
      "src/net/fuchsia/udp.rs",
      "src/runtime/fuchsia/executor/common.rs",
      "src/runtime/fuchsia/executor/local.rs",
      "src/runtime/fuchsia/executor/mod.rs",
      "src/runtime/fuchsia/executor/packets.rs",
      "src/runtime/fuchsia/executor/scope.rs",
      "src/runtime/fuchsia/executor/send.rs",
      "src/runtime/fuchsia/executor/time.rs",
      "src/runtime/fuchsia/mod.rs",
      "src/runtime/fuchsia/task.rs",
      "src/runtime/fuchsia/timer.rs",
    ]
    test_deps += [
      "//third_party/rust_crates:assert_matches",
      "//third_party/rust_crates:rand",
    ]
  } else {
    deps += [
      "//sdk/rust/zx-status",
      "//sdk/rust/zx-types",
      "//third_party/rust_crates:bitflags",
      "//third_party/rust_crates:lazy_static",
    ]
    if (current_toolchain != unknown_wasm32_toolchain) {
      deps += [
        "//third_party/rust_crates:async-io",
        "//third_party/rust_crates:async-net",
        "//third_party/rust_crates:futures-lite",
        "//third_party/rust_crates:thiserror",
        "//third_party/rust_crates:tokio",
      ]
      sources += [ "src/net/portable/udp.rs" ]
    }
    sources += [
      "src/handle/emulated/channel.rs",
      "src/handle/emulated/mod.rs",
      "src/handle/emulated/socket.rs",
      "src/net/portable/mod.rs",
      "src/runtime/portable.rs",
      "src/runtime/portable/scope.rs",
    ]
  }
}

rustc_staticlib("fuchsia-async-staticlib") {
  edition = "2021"
  deps = [
    ":fuchsia-async",
    "//sdk/rust/zx-status",
    "//sdk/rust/zx-types",
    "//src/lib/fuchsia-sync",
    "//third_party/rust_crates:futures",
  ]
<<<<<<< HEAD
  if (is_fuchsia || is_mistos) {
    deps += [ "//src/lib/zircon/rust:fuchsia-zircon" ]
=======
  if (is_fuchsia) {
    deps += [ "//sdk/rust/zx" ]
>>>>>>> e4452e1b
  }
  source_root = "src/ffi.rs"

  sources = [ "src/ffi.rs" ]
}

fuchsia_unittest_package("fuchsia-async-tests") {
  manifest = "meta/fuchsia_async_lib_test.cml"
  deps = [
    ":fuchsia-async_test",
    "//src/connectivity/network:netstack-for-tests",
  ]
  test_specs = {
    environments = [ emu_env ]
  }

  if (current_cpu == "riscv64") {
    # TODO(https://fxbug.dev/299143724): Make this target depend on netstack3 on RISC-V
    # and remove these lines.
    test_specs = {
    }
    test_specs = {
      environments = []
    }
  }
}

if (is_host) {
  rustc_binary("fuchsia-async-shutdown-test-bin") {
    edition = "2021"
    with_unit_tests = false
    deps = [
      ":fuchsia-async",
      "//sdk/rust/zx-status",
      "//third_party/rust_crates:futures",
    ]
    source_root = "src/handle/emulated/shutdown_test.rs"
    sources = [ "src/handle/emulated/shutdown_test.rs" ]
  }

  host_test("fuchsia-async-shutdown-test") {
    binary_path = "$root_out_dir/fuchsia-async-shutdown-test-bin"
    deps = [ ":fuchsia-async-shutdown-test-bin" ]
  }
}

group("tests") {
  testonly = true
  deps = [
    ":fuchsia-async-shutdown-test($host_toolchain)",
    ":fuchsia-async-tests",
    ":fuchsia-async_test($host_toolchain)",
    "cpp:tests",
  ]
}<|MERGE_RESOLUTION|>--- conflicted
+++ resolved
@@ -110,13 +110,8 @@
     "//src/lib/fuchsia-sync",
     "//third_party/rust_crates:futures",
   ]
-<<<<<<< HEAD
   if (is_fuchsia || is_mistos) {
-    deps += [ "//src/lib/zircon/rust:fuchsia-zircon" ]
-=======
-  if (is_fuchsia) {
     deps += [ "//sdk/rust/zx" ]
->>>>>>> e4452e1b
   }
   source_root = "src/ffi.rs"
 
