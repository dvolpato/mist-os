# Copyright 2019 The Fuchsia Authors. All rights reserved.
# Use of this source code is governed by a BSD-style license that can be
# found in the LICENSE file.

import("//build/bind/bind.gni")
import("//build/components.gni")
import("//build/drivers.gni")
import("//build/fidl/fidl.gni")
import("//build/test.gni")

group("tests") {
  testonly = true
  deps = [
    ":sysmem-unittest",
    ":sysmem_bind_test",
  ]
}

driver_bind_rules("sysmem_bind") {
  rules = "meta/sysmem.bind"
  bind_output = "sysmem.bindbc"
  tests = "meta/bind_tests.json"
  deps = [
    "//sdk/fidl/fuchsia.hardware.platform.device:fuchsia.hardware.platform.device_bindlib",
    "//src/devices/bind/fuchsia.devicetree",
    "//src/devices/bind/fuchsia.platform",
  ]
}

# These build args are not the correct place to configure sysmem (outside of
# local experiments). Instead, use PlatformSysmemConfig via the assembly tool.
# PlatformSysmemConfig fields can be set at board info level (if/when it makes
# sense for a board definition to provide sysmem defaults) or at platform config
# level (when configuring sysmem for a product / when configuring fuchsia via
# fuchsia SDK).
#
# TODO(b/347090887): Remove these when developer overrides are wired up for
# bazel-based builds.
declare_args() {
  driver_sysmem_contiguous_memory_size = -1
  driver_sysmem_contiguous_memory_size_percent = 5
  driver_sysmem_protected_memory_size = 0
  driver_sysmem_protected_memory_size_percent = -1
  driver_sysmem_contiguous_guard_pages_fatal = false
  driver_sysmem_contiguous_guard_pages_internal = false
  driver_sysmem_contiguous_guard_page_count = -1
  driver_sysmem_contiguous_guard_pages_unused = false
  driver_sysmem_contiguous_guard_pages_unused_fraction_denominator = 128
  driver_sysmem_contiguous_guard_pages_unused_cycle_seconds = 600
  driver_sysmem_protected_ranges_disable_dynamic = false
}

fuchsia_component_manifest("manifest") {
  component_name = "sysmem"
  manifest = "meta/sysmem.cml"
}

fuchsia_structured_config_cpp_elf_lib("config_cpp_elf_lib") {
  cm_label = ":manifest"
  namespace = "sysmem_config"
}

source_set("sysmem_common_srcs") {
  sources = [
    "allocator.cc",
    "buffer_collection.cc",
    "buffer_collection_token.cc",
    "buffer_collection_token_group.cc",
    "contiguous_pooled_memory_allocator.cc",
    "device.cc",
    "external_memory_allocator.cc",
    "indent.cc",
    "koid_util.cc",
    "logging.cc",
    "logical_buffer_collection.cc",
    "memory_allocator.cc",
    "node.cc",
    "node_properties.cc",
    "orphaned_node.cc",
    "protected_ranges.cc",
    "snapshot_annotation_register.cc",
    "sysmem_metrics.cc",
    "usage_pixel_format_cost.cc",
    "utils.cc",
  ]
  public_deps = [
    ":config_cpp_elf_lib",
    ":fuchsia.sysmem2.internal_cpp",
    "//sdk/fidl/fuchsia.feedback:fuchsia.feedback_cpp",
    "//sdk/fidl/fuchsia.hardware.platform.device:fuchsia.hardware.platform.device_cpp",
    "//sdk/fidl/fuchsia.hardware.sysmem:fuchsia.hardware.sysmem_cpp",
    "//sdk/fidl/fuchsia.inspect:fuchsia.inspect_cpp",
    "//sdk/fidl/fuchsia.kernel:fuchsia.kernel_cpp",
    "//sdk/fidl/fuchsia.logger:fuchsia.logger_cpp",
    "//sdk/fidl/fuchsia.sysmem:fuchsia.sysmem_cpp",
    "//sdk/fidl/fuchsia.sysmem2:fuchsia.sysmem2_cpp",
    "//sdk/lib/async_patterns/cpp",
    "//sdk/lib/component/outgoing/cpp",
    "//sdk/lib/driver/compat/cpp",
    "//sdk/lib/driver/component/cpp",
    "//sdk/lib/fidl",
    "//sdk/lib/fit",
    "//sdk/lib/sys/cpp:cpp",

    # TODO(b/42113093): Remove this dep on AmLogic-specific heap names in sysmem code. The dep is
    # currently needed for secure heap names only, which is why a dep for goldfish heap names isn't
    # here.
    "//src/devices/bind/fuchsia.amlogic.platform.sysmem.heap:fuchsia.amlogic.platform.sysmem.heap_cpp",
    "//src/devices/bind/fuchsia.sysmem.heap:fuchsia.sysmem.heap_cpp",
    "//src/devices/lib/driver:driver_runtime",
    "//src/devices/sysmem/metrics",
    "//src/lib/memory_barriers",
    "//src/lib/metrics_buffer",
    "//zircon/system/ulib/async:async-cpp",
    "//zircon/system/ulib/async-loop:async-loop-cpp",
    "//zircon/system/ulib/closure-queue",
    "//zircon/system/ulib/fbl",
    "//zircon/system/ulib/image-format",
    "//zircon/system/ulib/inspect",
    "//zircon/system/ulib/region-alloc",
    "//zircon/system/ulib/sync",
    "//zircon/system/ulib/sysmem-version",
    "//zircon/system/ulib/trace",
    "//zircon/system/ulib/zx",
  ]

  deps = [
    "//zircon/system/ulib/image-format",
    "//zircon/system/ulib/region-alloc",
    "//zircon/third_party/ulib/safemath",
  ]
}

fuchsia_driver("sysmem-driver") {
  output_name = "sysmem"
  configs += [
    "//build/config:all_source",
    "//build/config/fuchsia:enable_zircon_asserts",
  ]
  if (is_fuchsia) {
    fdio_config = [ "//build/config/fuchsia:fdio_config" ]
    if (configs + fdio_config - fdio_config != configs) {
      configs -= fdio_config
    }
  }
<<<<<<< HEAD

  if (is_mistos) {
    configs -= [ "//build/config/fuchsia:enable_zircon_asserts" ]
    configs += [ "//build/config/mistos:enable_zircon_asserts" ]

    fdio_config = [ "//build/config/mistos:fdio_config" ]
    if (configs + fdio_config - fdio_config != configs) {
      configs -= fdio_config
    }
  }
  sources = [ "binding.cc" ]
=======
>>>>>>> 2f8d8f66
  deps = [
    ":sysmem_bind",
    ":sysmem_common_srcs",
  ]
}

fuchsia_driver_component("sysmem") {
  visibility = [ ":*" ]
  info = "meta/sysmem-info.json"
  component_name = "sysmem"
  deps = [ ":sysmem-driver" ]
  cm_label = ":manifest"
}

fuchsia_structured_config_values("config_values") {
  cm_label = ":manifest"
  values = {
    contiguous_memory_size = driver_sysmem_contiguous_memory_size
    contiguous_memory_size_percent =
        driver_sysmem_contiguous_memory_size_percent
    protected_memory_size = driver_sysmem_protected_memory_size
    protected_memory_size_percent = driver_sysmem_protected_memory_size_percent
    contiguous_guard_pages_fatal = driver_sysmem_contiguous_guard_pages_fatal
    contiguous_guard_pages_internal =
        driver_sysmem_contiguous_guard_pages_internal
    contiguous_guard_page_count = driver_sysmem_contiguous_guard_page_count
    contiguous_guard_pages_unused = driver_sysmem_contiguous_guard_pages_unused
    contiguous_guard_pages_unused_fraction_denominator =
        driver_sysmem_contiguous_guard_pages_unused_fraction_denominator
    contiguous_guard_pages_unused_cycle_seconds =
        driver_sysmem_contiguous_guard_pages_unused_cycle_seconds
    protected_ranges_disable_dynamic =
        driver_sysmem_protected_ranges_disable_dynamic
  }
}

fuchsia_driver_package("package") {
  package_name = "sysmem-driver"
  driver_components = [
    ":sysmem",
    ":config_values",
  ]
}

test("sysmem-unittest-bin") {
  if (is_fuchsia) {
    fdio_config = [ "//build/config/fuchsia:fdio_config" ]
    if (configs + fdio_config - fdio_config != configs) {
      configs -= fdio_config
    }
    configs += [ "//build/config/fuchsia:enable_zircon_asserts" ]
  }
  if (is_mistos) {
    fdio_config = [ "//build/config/mistos:fdio_config" ]
    if (configs + fdio_config - fdio_config != configs) {
      configs -= fdio_config
    }
  }
  output_name = "sysmem-unittest"
  sources = [
    "test/contiguous_pooled_memory_allocator_test.cc",
    "test/device_test.cc",
    "test/pixel_format_cost_test.cc",
    "test/protected_ranges_test.cc",
  ]
  include_dirs = [ "." ]
  deps = [
    ":sysmem_common_srcs",
    "//sdk/fidl/fuchsia.sysmem:fuchsia.sysmem_cpp",
    "//sdk/lib/async_patterns/testing/cpp",
    "//sdk/lib/driver/testing/cpp:scoped_global_logger",
    "//sdk/lib/fidl",
    "//sdk/lib/fit",
    "//src/devices/bus/testing/fake-pdev",
    "//src/devices/testing/fake-bti",
    "//src/devices/testing/mock-ddk",
    "//src/lib/ddk",
    "//src/lib/ddktl",
    "//src/lib/fxl/test:gtest_main",
    "//src/lib/testing/predicates",
    "//third_party/googletest:gtest",
    "//zircon/system/ulib/async:async-cpp",
    "//zircon/system/ulib/async-default",
    "//zircon/system/ulib/async-loop:async-loop-cpp",
    "//zircon/system/ulib/async-loop:async-loop-default",
    "//zircon/system/ulib/async-testing",
    "//zircon/system/ulib/closure-queue",
    "//zircon/system/ulib/fbl",
    "//zircon/system/ulib/image-format",
    "//zircon/system/ulib/region-alloc",
    "//zircon/system/ulib/sync",
    "//zircon/system/ulib/sysmem-version",
    "//zircon/system/ulib/zx",
    "//zircon/third_party/ulib/safemath",
  ]
}

fuchsia_unittest_package("sysmem-unittest") {
  deps = [ ":sysmem-unittest-bin" ]
  test_specs = {
    log_settings = {
      max_severity = "ERROR"
    }
  }
}

fidl("fuchsia.sysmem2.internal") {
  sdk_category = "internal"
  api = "fuchsia.sysmem2.internal.api"
  sources = [ "combined_token.fidl" ]
  public_deps = [
    "//sdk/fidl/fuchsia.sysmem",
    "//sdk/fidl/fuchsia.sysmem2",
  ]
}<|MERGE_RESOLUTION|>--- conflicted
+++ resolved
@@ -143,7 +143,6 @@
       configs -= fdio_config
     }
   }
-<<<<<<< HEAD
 
   if (is_mistos) {
     configs -= [ "//build/config/fuchsia:enable_zircon_asserts" ]
@@ -154,9 +153,6 @@
       configs -= fdio_config
     }
   }
-  sources = [ "binding.cc" ]
-=======
->>>>>>> 2f8d8f66
   deps = [
     ":sysmem_bind",
     ":sysmem_common_srcs",
