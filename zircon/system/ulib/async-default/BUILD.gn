# Copyright 2024 The Fuchsia Authors. All rights reserved.
# Use of this source code is governed by a BSD-style license that can be
# found in the LICENSE file.

<<<<<<< HEAD
import("//build/zircon/zx_library.gni")

assert(is_fuchsia || is_mistos)

zx_library("async-default") {
  sdk = "shared"
  sdk_publishable = "partner"
  sdk_headers = [ "lib/async/default.h" ]
  sources = [ "default.c" ]
  public_deps = [
    # <lib/async/default.h> has #include <lib/async/dispatcher.h>.
    "//zircon/system/ulib/async",
  ]
=======
group("async-default") {
  public_deps = [ "//sdk/lib/async-default" ]
>>>>>>> 23ad8fe2
}<|MERGE_RESOLUTION|>--- conflicted
+++ resolved
@@ -2,22 +2,6 @@
 # Use of this source code is governed by a BSD-style license that can be
 # found in the LICENSE file.
 
-<<<<<<< HEAD
-import("//build/zircon/zx_library.gni")
-
-assert(is_fuchsia || is_mistos)
-
-zx_library("async-default") {
-  sdk = "shared"
-  sdk_publishable = "partner"
-  sdk_headers = [ "lib/async/default.h" ]
-  sources = [ "default.c" ]
-  public_deps = [
-    # <lib/async/default.h> has #include <lib/async/dispatcher.h>.
-    "//zircon/system/ulib/async",
-  ]
-=======
 group("async-default") {
   public_deps = [ "//sdk/lib/async-default" ]
->>>>>>> 23ad8fe2
 }